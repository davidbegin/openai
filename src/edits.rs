--- conflicted
+++ resolved
@@ -1,13 +1,9 @@
 //! Given a prompt and an instruction, the model will return an edited version of the prompt.
 
 use super::{handle_api, models::ModelID, ModifiedApiResponse, OpenAiError, Usage};
-use openai_utils::{authorization, BASE_URL};
+use openai_bootstrap::{ BASE_URL, authorization };
 use reqwest::Client;
-<<<<<<< HEAD
 use serde::{Deserialize, Serialize};
-=======
-use openai_bootstrap::{ BASE_URL, authorization };
->>>>>>> 3a508078
 
 #[derive(Deserialize)]
 pub struct Edit {
@@ -92,13 +88,9 @@
         .unwrap()
         .unwrap();
 
-<<<<<<< HEAD
         assert_eq!(
             edit.choices.first().unwrap(),
             "What day of the week is it?\n"
-        )
-=======
-        assert_eq!(edit.choices.first().unwrap(), "What day of the week is it?\n");
->>>>>>> 3a508078
+        );
     }
 }